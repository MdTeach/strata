--- conflicted
+++ resolved
@@ -6,11 +6,19 @@
 use crate::l1::L1HeaderPayload;
 
 /// ID of an L2 block, usually the hash of its root header.
-<<<<<<< HEAD
-#[derive(Copy, Clone, Debug, Eq, PartialEq, Ord, PartialOrd, Hash, Arbitrary, BorshSerialize, BorshDeserialize)]
-=======
-#[derive(Copy, Clone, Debug, Eq, PartialEq, Ord, PartialOrd, Hash, BorshSerialize, BorshDeserialize, Arbitrary)]
->>>>>>> b0c8bf31
+#[derive(
+    Copy,
+    Clone,
+    Debug,
+    Eq,
+    PartialEq,
+    Ord,
+    PartialOrd,
+    Hash,
+    Arbitrary,
+    BorshSerialize,
+    BorshDeserialize,
+)]
 pub struct L2BlockId(Buf32);
 
 /// Full contents of the bare L2 block.
