[package]
edition = "2021"
name = "alpen-express-consensus-logic"
version = "0.1.0"

[dependencies]
alpen-express-btcio = { workspace = true }
alpen-express-db = { workspace = true }
alpen-express-eectl = { workspace = true }
alpen-express-primitives = { workspace = true }
alpen-express-state = { workspace = true }

anyhow = { workspace = true }
bitcoin = { workspace = true }
borsh = { workspace = true }
secp256k1 = { workspace = true, features = ["rand-std"] }
thiserror = { workspace = true }
threadpool = { workspace = true }
tokio = { workspace = true }
tracing = { workspace = true }

[dev-dependencies]
alpen-express-db = { workspace = true, features = ["stubs"] }
<<<<<<< HEAD
=======
alpen-express-rocksdb = { workspace = true, features = ["test_utils"] }
>>>>>>> 1152878d
alpen-test-utils = { workspace = true }
rand = { version = "0.8.5", features = ["getrandom", "std_rng"] }<|MERGE_RESOLUTION|>--- conflicted
+++ resolved
@@ -21,9 +21,7 @@
 
 [dev-dependencies]
 alpen-express-db = { workspace = true, features = ["stubs"] }
-<<<<<<< HEAD
-=======
 alpen-express-rocksdb = { workspace = true, features = ["test_utils"] }
->>>>>>> 1152878d
 alpen-test-utils = { workspace = true }
+
 rand = { version = "0.8.5", features = ["getrandom", "std_rng"] }